--- conflicted
+++ resolved
@@ -1225,11 +1225,7 @@
 
 
 
-<<<<<<< HEAD
-    def apply_boundary_conditions(self, dt=None, ib_collisions='sliding'):
-=======
     def apply_boundary_conditions(self, dt, ib_collisions='sliding'):
->>>>>>> 4eac0667
         '''Apply boundary conditions to self.positions.
         
         There is no reason for a user to call this method directly; it is 
@@ -1253,15 +1249,9 @@
         
         Parameters
         ----------
-<<<<<<< HEAD
-        dt : float, optional
-            Size of the time step during which we are applying the BC. This is 
-            necessary for moving immersed boundaries and will be ignored for 
-            static IB.
-=======
         dt : float
-            length of current time step; for updating velocity and accel
->>>>>>> 4eac0667
+            Length of current time step. Necessary for updating velocity and 
+            acceleration as a result of an IB collision.
         ib_collisions : {None, 'sliding' (default), 'sticky'}
             Type of interaction with immersed boundaries. If None, turn off all 
             interaction with immersed boundaries. In sliding collisions, 
@@ -1273,25 +1263,10 @@
         ##### Immersed mesh boundaries go first #####
         if self.envir.ibmesh is not None and ib_collisions is not None:
 
-<<<<<<< HEAD
             if not np.all(self.positions.mask) and self.envir.ibmesh.ndim == 4:
                 # Get moving mesh info to pass into IBC routine
                 start_mesh, end_mesh, max_meshpt_dist, max_mov = \
                     self._get_moving_mesh_info(dt)
-=======
-            # Routine for checking IB
-            def IBC_routine(n, self, startpt, endpt, ib_collisions):
-                new_loc, dx = self._apply_internal_BC(startpt, endpt, 
-                               self.envir.ibmesh, self.envir.max_meshpt_dist,
-                               ib_collisions=ib_collisions)
-                self.positions[n] = new_loc
-                if dx is not None:
-                    self.accelerations[n] = (dx/dt - self.velocities[n])/dt
-                    self.velocities[n] = dx/dt
-                    self.ib_collision[n] = True
-                else:
-                    self.ib_collision[n] = False
->>>>>>> 4eac0667
 
             # if there are any masked agents, skip them in the loop
             if np.any(self.positions.mask):
@@ -1301,11 +1276,11 @@
                         self.positions[~ma.getmaskarray(self.positions[:,0]),:].copy()
                         ):
                     if self.envir.ibmesh.ndim == 3:
-                        self._IBC_routine_static(n, startpt, endpt, ib_collisions)
+                        self._IBC_routine_static(n, dt, startpt, endpt, ib_collisions)
                     else:
-                        self._IBC_routine_moving(n, startpt, endpt, start_mesh, 
+                        self._IBC_routine_moving(n, dt, startpt, endpt, start_mesh, 
                                                  end_mesh, max_meshpt_dist, 
-                                                 max_mov, dt, ib_collisions)
+                                                 max_mov, ib_collisions)
             # if all are masked, skip all boundary checks
             elif np.all(self.positions.mask):
                 return
@@ -1315,15 +1290,14 @@
                     startpt = self.pos_history[-1][n,:].copy()
                     endpt = self.positions[n,:].copy()
                     if self.envir.ibmesh.ndim == 3:
-                        self._IBC_routine_static(n, startpt, endpt, ib_collisions)
+                        self._IBC_routine_static(n, dt, startpt, endpt, ib_collisions)
                     else:
-                        self._IBC_routine_moving(n, startpt, endpt, start_mesh, 
+                        self._IBC_routine_moving(n, dt, startpt, endpt, start_mesh, 
                                                  end_mesh, max_meshpt_dist, 
-                                                 max_mov, dt, ib_collisions)
+                                                 max_mov, ib_collisions)
 
         ##### Environment Boundary Conditions #####
-<<<<<<< HEAD
-        self._domain_BC_loop(ib_collisions=ib_collisions, dt=dt)
+        self._domain_BC_loop(dt, ib_collisions=ib_collisions)
 
 
 
@@ -1365,13 +1339,15 @@
 
 
 
-    def _IBC_routine_static(self, idx, startpt, endpt, ib_collisions='sliding'):
+    def _IBC_routine_static(self, idx, dt, startpt, endpt, ib_collisions='sliding'):
         '''Routine for checking static IB
         
         Parameters
         ----------
         idx : int
             Agent index
+        dt : float
+            Length of time step
         startpt : tuple
             Agent starting point
         endpt : tuple
@@ -1384,25 +1360,29 @@
             intersection.
         '''
 
-        new_loc = self._apply_internal_static_BC(startpt, endpt, 
+        new_loc, dx = self._apply_internal_static_BC(startpt, endpt, 
                     self.envir.ibmesh, self.envir.max_meshpt_dist,
                     ib_collisions=ib_collisions)
         self.positions[idx] = new_loc
-        if np.any(new_loc != endpt):
+        if dx is not None:
+            self.accelerations[idx] = (dx/dt - self.velocities[idx])/dt
+            self.velocities[idx] = dx/dt
             self.ib_collision[idx] = True
         else:
             self.ib_collision[idx] = False
 
 
 
-    def _IBC_routine_moving(self, idx, startpt, endpt, start_mesh, end_mesh, 
-                            max_meshpt_dist, max_mov, dt, ib_collisions='sliding'):
+    def _IBC_routine_moving(self, idx, dt, startpt, endpt, start_mesh, end_mesh, 
+                            max_meshpt_dist, max_mov, ib_collisions='sliding'):
         '''Routine for checking moving IB
         
         Parameters
         ----------
         idx : int
             Agent index
+        dt : float
+            Length of time step
         startpt : tuple
             Agent starting point
         endpt : tuple
@@ -1425,25 +1405,20 @@
             intersection.
         '''
 
-        new_loc = self._apply_internal_moving_BC(startpt, endpt, start_mesh, 
+        new_loc, dx = self._apply_internal_moving_BC(startpt, endpt, start_mesh, 
                     end_mesh, max_meshpt_dist, max_mov, dt,
                     ib_collisions=ib_collisions)
         self.positions[idx] = new_loc
-        if np.any(new_loc != endpt):
+        if dx is not None:
+            self.accelerations[idx] = (dx/dt - self.velocities[idx])/dt
+            self.velocities[idx] = dx/dt
             self.ib_collision[idx] = True
         else:
             self.ib_collision[idx] = False
 
 
 
-    def _domain_BC_loop(self, ib_collisions, idx_array=None, dt=None):
-=======
-        self._domain_BC_loop(dt, ib_collisions=ib_collisions)
-
-
-
     def _domain_BC_loop(self, dt, ib_collisions, idx_array=None):
->>>>>>> 4eac0667
         '''Loop over domain boundaries enforcing boundary conditions. Only 
         agents in idx_array will be checked, or all unmasked agents if idx_array 
         is not given. dt is necessary for moving immersed boundaries.
@@ -1497,22 +1472,6 @@
 
         if not np.any(BC_bool):
             return
-<<<<<<< HEAD
-=======
-        
-        ##### Routine for checking IB in periodic case #####
-        def IBC_routine(idx, self, startpt, endpt, ib_collisions):
-            new_loc, dx = self._apply_internal_BC(startpt, endpt, 
-                        self.envir.ibmesh, self.envir.max_meshpt_dist,
-                        ib_collisions=ib_collisions)
-            self.positions[idx] = new_loc
-            if dx is not None:
-                self.accelerations[idx] = (dx/dt - self.velocities[idx])/dt
-                self.velocities[idx] = dx/dt
-                self.ib_collision[idx] = True
-            else:
-                self.ib_collision[idx] = False  
->>>>>>> 4eac0667
 
         ##### Now apply BC to the first/only boundary crossing #####
         for dim, bndry in enumerate(self.envir.bndry):
@@ -1558,12 +1517,13 @@
                             startpt = startpts[n]
                             endpt = self.positions[idx,:].copy()
                             if self.envir.ibmesh.ndim == 3:
-                                self._IBC_routine_static(idx, startpt, endpt, 'sticky')
+                                self._IBC_routine_static(idx, dt, startpt, endpt, 
+                                                         'sticky')
                             else:
-                                self._IBC_routine_moving(idx, startpt, endpt, 
+                                self._IBC_routine_moving(idx, dt, startpt, endpt, 
                                                          start_mesh, end_mesh,
                                                          max_meshpt_dist, max_mov,
-                                                         dt, 'sticky')
+                                                         'sticky')
                     # further domain crossings remain possible
                 elif bndry[0] == 'periodic':
                     # wrap everything exiting on the left to the right
@@ -1582,12 +1542,13 @@
                                 s_array[n]*self.velocities[idx,:]
                             endpt = self.positions[idx,:].copy()
                             if self.envir.ibmesh.ndim == 3:
-                                self._IBC_routine_static(idx, startpt, endpt, ib_collisions)
+                                self._IBC_routine_static(idx, dt, startpt, 
+                                                         endpt, ib_collisions)
                             else:
-                                self._IBC_routine_moving(idx, startpt, endpt, 
+                                self._IBC_routine_moving(idx, dt, startpt, endpt, 
                                                          start_mesh, end_mesh,
                                                          max_meshpt_dist, max_mov,
-                                                         dt, ib_collisions)
+                                                         ib_collisions)
                     # further domain crossings are possible. if this happens, 
                     #   velocity should be the same as original velocity b/c 
                     #   immersed boundaries do not intersect with domain bndry,
@@ -1632,12 +1593,13 @@
                             startpt = startpts[n]
                             endpt = self.positions[idx,:].copy()
                             if self.envir.ibmesh.ndim == 3:
-                                self._IBC_routine_static(idx, startpt, endpt, 'sticky')
+                                self._IBC_routine_static(idx, dt, startpt, 
+                                                         endpt, 'sticky')
                             else:
-                                self._IBC_routine_moving(idx, startpt, endpt, 
+                                self._IBC_routine_moving(idx, dt, startpt, endpt, 
                                                          start_mesh, end_mesh,
                                                          max_meshpt_dist, max_mov,
-                                                         dt, 'sticky')
+                                                         'sticky')
                     # further domain crossings remain possible
                 elif bndry[1] == 'periodic':
                     # wrap everything exiting on the right to the left
@@ -1656,12 +1618,13 @@
                                 s_array[n]*self.velocities[idx,:]
                             endpt = self.positions[idx,:].copy()
                             if self.envir.ibmesh.ndim == 3:
-                                self._IBC_routine_static(idx, startpt, endpt, ib_collisions)
+                                self._IBC_routine_static(idx, dt, startpt, 
+                                                         endpt, ib_collisions)
                             else:
-                                self._IBC_routine_moving(idx, startpt, endpt, 
+                                self._IBC_routine_moving(idx, dt, startpt, endpt, 
                                                          start_mesh, end_mesh,
                                                          max_meshpt_dist, max_mov,
-                                                         dt, ib_collisions)
+                                                         ib_collisions)
                     # further domain crossings are possible. if this happens, 
                     #   velocity should be the same as original velocity b/c 
                     #   immersed boundaries do not intersect with domain bndry,
@@ -1671,11 +1634,7 @@
 
         ##### All BC applied to first exit. Conduct recursion if necessary #####
         if mult_idx is not None:
-<<<<<<< HEAD
-            self._domain_BC_loop(ib_collisions, idx_array=mult_idx, dt=dt)
-=======
             self._domain_BC_loop(dt, ib_collisions, idx_array=mult_idx)
->>>>>>> 4eac0667
 
 
     
@@ -1795,13 +1754,8 @@
             EPS = 1e-7
 
             back_vec = (startpt-endpt)/np.linalg.norm(endpt-startpt)
-<<<<<<< HEAD
-            return intersection[0] + back_vec*EPS
-        
-=======
             return intersection[0] + back_vec*EPS, np.zeros((DIM))
 
->>>>>>> 4eac0667
 
 
     @staticmethod
@@ -1863,6 +1817,9 @@
         -------
         newendpt : length 2 or 3 array
             new end location for agent trajectory
+        dx : length 2 or 3 array, or None
+            change in position for agent after IB collision - based on first
+            collision point and final location. If no IB collision, None.
         '''
 
         if len(startpt) == 2:
@@ -1892,7 +1849,7 @@
     
         # Return endpt we already have if None.
         if intersection is None:
-            return endpt
+            return endpt, None
         
         # If we have an intersection with this agent, apply boundary condition
         if ib_collisions == 'sticky':
@@ -1935,7 +1892,7 @@
                 # Now, perturb perpendicular from the end position of the element
                 perp_vec = np.array([dt_elem[1,1]-dt_elem[0,1],dt_elem[0,0]-dt_elem[1,0]])
                 perp_vec *= signum/np.linalg.norm(perp_vec)
-                return new_pos + perp_vec*EPS
+                return new_pos + perp_vec*EPS, new_pos - x
             else:
                 raise NotImplementedError("3D moving meshes not currently supported.")
         else:
@@ -2201,16 +2158,10 @@
                 newendpt = newstartpt + np.linalg.norm(newendpt-newstartpt)*orig_unit_vec
                 # repeat process to look for additional intersections
                 #   pass along current intersection in case of obtuse concave case
-<<<<<<< HEAD
-                return swarm._apply_internal_static_BC(newstartpt, newendpt,
-                                                       mesh, max_meshpt_dist,
-                                                       intersection)
-=======
-                new_loc, dx = swarm._apply_internal_BC(newstartpt, newendpt,
-                                                       mesh, max_meshpt_dist,
-                                                       intersection)
+                new_loc, dx = swarm._apply_internal_static_BC(newstartpt, newendpt,
+                                                              mesh, max_meshpt_dist,
+                                                              intersection)
                 return new_loc
->>>>>>> 4eac0667
 
             else:
                 ##########      Did not go past either Q0 or Q1      ##########
@@ -2313,16 +2264,10 @@
                         # Get new endpoint
                         newendpt = newstartpt + proj_vec
                         # Check for more intersections
-<<<<<<< HEAD
-                        return swarm._apply_internal_static_BC(newstartpt, newendpt,
-                                                        mesh, max_meshpt_dist,
-                                                        adj_intersect, kill)
-=======
-                        new_loc, dx = swarm._apply_internal_BC(newstartpt, newendpt,
+                        new_loc, dx = swarm._apply_internal_static_BC(newstartpt, newendpt,
                                                                mesh, max_meshpt_dist,
                                                                adj_intersect, kill)
                         return new_loc
->>>>>>> 4eac0667
 
                     # Not an already discovered mesh element.
                     # We slide. Pass along info about the old element and 
@@ -2350,306 +2295,16 @@
                 # norm(newendpt - tri_intersect[0]) is the length of the overshoot.
                 newendpt = newstartpt + np.linalg.norm(newendpt-tri_intersect[0])*orig_unit_vec
                 # repeat process to look for additional intersections
-<<<<<<< HEAD
-                return swarm._apply_internal_static_BC(newstartpt, newendpt, 
-                                                       mesh, max_meshpt_dist,
-                                                       intersection, kill)
-=======
-                new_loc, dx = swarm._apply_internal_BC(newstartpt, newendpt, 
-                                                       mesh, max_meshpt_dist,
-                                                       intersection, kill)
+                new_loc, dx = swarm._apply_internal_static_BC(newstartpt, newendpt, 
+                                                              mesh, max_meshpt_dist,
+                                                              intersection, kill)
                 return new_loc
->>>>>>> 4eac0667
             else:
                 # otherwise, we end on the mesh element
                 return newendpt
 
 
 
-<<<<<<< HEAD
-=======
-    @staticmethod
-    def _seg_intersect_2D(P0, P1, Q0_list, Q1_list, get_all=False):
-        '''Find the intersection between two line segments (2D objects), P and Q, 
-        returning None if there isn't one or if they are parallel.
-
-        If Q is a 2D array, loop over the rows of Q finding all intersections
-        between P and each row of Q, but only return the closest intersection
-        to P0 (if there is one, otherwise None)
-
-        This works for both 2D problems and problems in which P is a 3D line 
-        segment roughly lying on a plane (e.g., in cases of projection along a 
-        3D triangular mesh element). The plane is described by the first two 
-        vectors Q, so in this case, Q0_list and Q1_list must have at least two 
-        rows. The 3D problem is robust to cases where P is not exactly in the 
-        plane because the algorithm is actually checking to see if its 
-        projection onto the triangle crosses any of the lines in Q. This is 
-        important to deal with roundoff error.
-
-        This algorithm uses a parameteric equation approach for speed, based on
-        [1]_
-        
-        Parameters
-        ----------
-        P0 : length 2 (or 3) array
-            first point in line segment P
-        P1 : length 2 (or 3) array
-            second point in line segment P 
-        Q0_list : Nx2 (Nx3) ndarray 
-            first points in a list of line segments.
-        Q1_list : Nx2 (Nx3) ndarray 
-            second points in a list of line segments.
-        get_all : bool
-            Return all intersections instead of just the first one encountered 
-            as one travels from P0 to P1.
-
-        Returns
-        -------
-        None if there is no intersection. Otherwise:
-        x : length 2 (or 3) array 
-            the coordinates of the point of first intersection
-        s_I : float between 0 and 1
-            the fraction of the line segment traveled from P0 to P1 before
-            intersection occurred
-        vec : length 2 (or 3) array
-            directional unit vector along the boundary (Q) intersected
-        Q0 : length 2 (or 3) array
-            first endpoint of mesh segment intersected
-        Q1 : length 2 (or 3) array
-            second endpoint of mesh segment intersected
-
-        References
-        ----------
-        .. [1] Sunday, Daniel, (2021). Practial Geometry Algorithms with C++ 
-           Code, self-published: Amazon KDP.
-        '''
-
-        u = P1 - P0
-        v = Q1_list - Q0_list
-        w = P0 - Q0_list
-
-        if len(P0) == 2:
-            u_perp = np.array([-u[1], u[0]])
-            v_perp = np.array([-v[...,1], v[...,0]]).T
-        else:
-            normal = np.cross(v[0],v[1])
-            normal /= np.linalg.norm(normal)
-            # roundoff error in only an np.dot projection can be as high as 1e-7
-            assert np.isclose(np.dot(u,normal),0,atol=1e-6), "P vector not parallel to Q plane"
-            u_perp = np.cross(u,normal)
-            v_perp = np.cross(v,normal)
-
-
-        if len(Q0_list.shape) == 1:
-            # only one point in Q list
-            denom = np.dot(v_perp,u)
-            if denom != 0:
-                s_I = np.dot(-v_perp,w)/denom
-                t_I = -np.dot(u_perp,w)/denom
-                if 0<=s_I<=1 and 0<=t_I<=1:
-                    return (P0 + s_I*u, s_I, v/np.linalg.norm(v), Q0_list, Q1_list)
-            return None
-
-        denom_list = np.multiply(v_perp,u).sum(1) #vectorized dot product
-
-        # We need to deal with parallel cases. With roundoff error, exact zeros
-        #   are unlikely (but ruled out below). Another possiblity is getting
-        #   inf values, but these will not record as being between 0 and 1, and
-        #   will not throw errors when compared to these values. So all should
-        #   be good.
-        # 
-        # Non-parallel cases:
-        not_par = denom_list != 0
-
-        # All non-parallel lines in the same plane intersect at some point.
-        #   Find the parametric values for both vectors at which that intersect
-        #   happens. Call these s_I and t_I respectively.
-        s_I_list = -np.ones_like(denom_list)
-        t_I_list = -np.ones_like(denom_list)
-        # Now only need to calculuate s_I & t_I for non parallel cases; others
-        #   will report as not intersecting automatically (as -1)
-        #   (einsum is faster for vectorized dot product, but need same length,
-        #   non-empty vectors)
-        # In 3D, we are actually projecting u onto the plane of the triangle
-        #   and doing our calculation there. So no problem about numerical
-        #   error and offsets putting u above the plane.
-        if np.any(not_par):
-            s_I_list[not_par] = np.einsum('ij,ij->i',-v_perp[not_par],w[not_par])/denom_list[not_par]
-            t_I_list[not_par] = -np.multiply(u_perp,w[not_par]).sum(1)/denom_list[not_par]
-
-        # The length of our vectors parameterizing the lines is the same as the
-        #   length of the line segment. So for the line segments to have intersected,
-        #   the parameter values for their intersect must both be in the unit interval.
-        intersect = np.logical_and(
-                        np.logical_and(0<=s_I_list, s_I_list<=1),
-                        np.logical_and(0<=t_I_list, t_I_list<=1))
-
-        if np.any(intersect):
-            if get_all:
-                x = []
-                for s_I in s_I_list[intersect]:
-                    x.append(P0+s_I*u)
-                return zip(
-                    x, s_I_list[intersect], 
-                    v[intersect]/np.linalg.norm(v[intersect]),
-                    Q0_list[intersect], Q1_list[intersect]
-                )
-            else:
-                # find the closest intersection and return it
-                Q0 = Q0_list[intersect]
-                Q1 = Q1_list[intersect]
-                v_intersected = v[intersect]
-                s_I = s_I_list[intersect].min()
-                s_I_idx = s_I_list[intersect].argmin()
-                return (P0 + s_I*u, s_I,
-                        v_intersected[s_I_idx]/np.linalg.norm(v_intersected[s_I_idx]),
-                        Q0[s_I_idx], Q1[s_I_idx])
-        else:
-            return None
-
-
-
-    @staticmethod
-    def _seg_intersect_3D_triangles(P0, P1, Q0_list, Q1_list, Q2_list, get_all=False):
-        '''Find the intersection between a line segment P0 to P1 and any of the
-        triangles given by Q0, Q1, Q2 where each row across the three arrays is 
-        a different triangle (three points).
-        Returns None if there is no intersection.
-
-        This algorithm uses a parameteric equation approach for speed, based on
-        [2]_
-
-        Parameters
-        ----------
-        P0 : length 3 array
-            first point in line segment P
-        P1 : length 3 array
-            second point in line segment P 
-        Q0 : Nx3 ndarray 
-            first points in a list of triangles.
-        Q1 : Nx3 ndarray 
-            second points in a list of triangles.
-        Q2 : Nx3 ndarray 
-            third points in a list of triangles.
-        get_all : bool
-            Return all intersections instead of just the first one encountered 
-            as you travel from P0 to P1.
-
-        Returns
-        -------
-        None if there is no intersection. Otherwise: 
-        x : length 3 array 
-            the coordinates of the first point of intersection
-        s_I : float between 0 and 1
-            the fraction of the line segment traveled from P0 before 
-            intersection occurred (only if intersection occurred)
-        normal : length 3 array
-            normal unit vector to plane of intersection
-        Q0 : length 3 array
-            first vertex of triangle intersected
-        Q1 : length 3 array
-            second vertex of triangle intersected
-        Q2 : length 3 array
-            third vertex of triangle intersected
-        
-        References
-        ----------
-        .. [1] Sunday, Daniel, (2021). Practial Geometry Algorithms with C++ 
-           Code, self-published: Amazon KDP.
-        '''
-
-        # First, determine the intersection between the line and the plane
-
-        # Get normal vectors
-        Q1Q0_diff = Q1_list-Q0_list
-        Q2Q0_diff = Q2_list-Q0_list
-        n_list = np.cross(Q1Q0_diff, Q2Q0_diff)
-
-        u = P1 - P0
-        w = P0 - Q0_list
-
-        # At intersection, w + su is perpendicular to n
-        if len(Q0_list.shape) == 1:
-            # only one triangle
-            denom = np.dot(n_list,u)
-            if denom != 0:
-                s_I = np.dot(-n_list,w)/denom
-                if 0<=s_I<=1:
-                    # line segment crosses full plane
-                    cross_pt = P0 + s_I*u
-                    # calculate barycentric coordinates
-                    normal = n_list/np.linalg.norm(n_list)
-                    A_dbl = np.dot(n_list, normal)
-                    Q0Pt = cross_pt-Q0_list
-                    A_u_dbl = np.dot(np.cross(Q0Pt,Q2Q0_diff),normal)
-                    A_v_dbl = np.dot(np.cross(Q1Q0_diff,Q0Pt),normal)
-                    coords = np.array([A_u_dbl/A_dbl, A_v_dbl/A_dbl, 0])
-                    coords[2] = 1 - coords[0] - coords[1]
-                    # check if point is in triangle
-                    if np.all(coords>=0):
-                        return (cross_pt, s_I, normal, Q0_list, Q1_list, Q2_list)
-            return None
-
-        denom_list = np.multiply(n_list,u).sum(1) #vectorized dot product
-
-        # record non-parallel cases
-        not_par = denom_list != 0
-
-        # default is not intersecting
-        s_I_list = -np.ones_like(denom_list)
-        
-        # get intersection parameters
-        #   (einsum is faster for vectorized dot product, but need same length vectors)
-        if np.any(not_par):
-            s_I_list[not_par] = np.einsum('ij,ij->i',-n_list[not_par],w[not_par])/denom_list[not_par]
-        # test for intersection of line segment with full plane
-        plane_int = np.logical_and(0<=s_I_list, s_I_list<=1)
-
-        # calculate barycentric coordinates for each plane intersection
-        closest_int = (None, -1, None)
-        intersections = []
-        for n, s_I in zip(np.arange(len(plane_int))[plane_int], s_I_list[plane_int]):
-            # if get_all is False, we only care about the closest triangle intersection!
-            # see if we need to worry about this one
-            if closest_int[1] == -1 or closest_int[1] > s_I or get_all:
-                cross_pt = P0 + s_I*u
-                normal = n_list[n]/np.linalg.norm(n_list[n])
-                A_dbl = np.dot(n_list[n], normal)
-                Q0Pt = cross_pt-Q0_list[n]
-                A_u_dbl = np.dot(np.cross(Q0Pt,Q2Q0_diff[n]),normal)
-                A_v_dbl = np.dot(np.cross(Q1Q0_diff[n],Q0Pt),normal)
-                coords = np.array([A_u_dbl/A_dbl, A_v_dbl/A_dbl, 0])
-                coords[2] = 1 - coords[0] - coords[1]
-                # check if point is in triangle
-                if np.all(coords>=0):
-                    if get_all:
-                        intersections.append((cross_pt, s_I, normal, Q0_list[n], Q1_list[n], Q2_list[n]))
-                    else:
-                        closest_int = (cross_pt, s_I, normal, Q0_list[n], Q1_list[n], Q2_list[n])
-        if not get_all:
-            if closest_int[0] is None:
-                return None
-            else:
-                return closest_int
-        else:
-            if len(intersections) == 0:
-                return None
-            else:
-                return intersections
-
-
-
-    @staticmethod
-    def _dist_point_to_plane(P0, normal, Q0):
-        '''Return the distance from the point P0 to the plane given by a
-        normal vector and a point on the plane, Q0. For debugging.'''
-
-        d = np.dot(normal, Q0)
-        return np.abs(np.dot(normal,P0)-d)/np.linalg.norm(normal)
-
-
-
->>>>>>> 4eac0667
     def _calc_basic_stats(self, DIM3, t_indx=None):
         ''' Return basic stats about % agents remaining, fluid velocity, and 
         agent velocity for plot printing.
