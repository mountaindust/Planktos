--- conflicted
+++ resolved
@@ -3301,11 +3301,7 @@
                                             s.velocities[~s.velocities[:,0].mask,:]))
                 try:
                     # solve
-<<<<<<< HEAD
-                    y_new = planktos.motion.RK45(ode_fun, current_time, y, new_time, h_start=t_bound)
-=======
-                    y_new = motion.RK45(ode_fun, current_time, y, new_time, first_step=t_bound)
->>>>>>> 58c39fb9
+                    y_new = planktos.motion.RK45(ode_fun, current_time, y, new_time, first_step=t_bound)
                 except Exception as err:
                     print('RK45 solver returned an error at time {} with step_size {}.'.format(
                           current_time, dt))
