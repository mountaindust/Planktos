#! /usr/bin/env python3
'''
This example/tutorial builds on the ex_agent_behavior and ex_ib2d_ibmesh. Its
primary purpose is both to show off the functionality of the sticky boundary
condition option and to showcase more ideas for how you can control agent 
behavior with dynamically updating agent properties.

NOTE: IN ORDER TO RUN THIS EXAMPLE, YOU MUST HAVE THE REQUIRED DATA!
It can be downloaded from: 
https://drive.google.com/drive/folders/104ekG8cEJYuvk6NR8pTGn4wEISILUcuH?usp=sharing
Put it into the ib2d_data folder in this example directory, and you should be 
good to go!
'''

import numpy as np
import planktos

# Let's begin by loading the same fluid and mesh as used in ex_ib2d_ibmesh.py
envir = planktos.environment()
envir.read_IB2d_fluid_data('ib2d_data', 5.0e-5, 1000)
envir.read_IB2d_mesh_data('ib2d_data/channel.vertex', method='proximity')

# In this example, we are going to create agents that stick to immersed
#   boundaries whenever they come in contact, and then stay there!

# To do this, we need to define some new agent behavior. It will rely on a 
#   user-defined agent property, which we will call 'stick'.
class permstick(planktos.swarm):
    def get_positions(self, dt, params):
        # first, we will get the value of the 'stick' property. It is expected
        #   to be different across agents, and to have boolean value. If it is
        #   False, we aren't sticking. If it is True, we will stay put!
        stick = self.get_prop('stick')

        # The most computationally efficient way to do this would be to only
        #   get movement vectors for the agents that are not stuck. But for
        #   brevity, we will get the movement for all of them and then adjust.

        all_move = planktos.motion.Euler_brownian_motion(self, dt)

        # Multiplying by a boolean array is like multiplying by 1s and 0s. So
        #   we just need to expand the dimension of the stick array (it's shape
        #   (N,) while all_move is shape (N,2)... this causes a broadcasting 
        #   error unless we expand stick to shape (N,1)), multiply and add!
        #   Putting a ~ in front of stick will negate the boolean values in
        #   the array.
        return np.expand_dims(~stick,1)*all_move +\
               np.expand_dims(stick,1)*self.positions
<<<<<<< HEAD

# Now we create the swarm similar to ex_ib2d_ibmesh.py.
# Set the default ib condition to 'sticky'. We could also pass it in each time 
#   in the move method below.
swrm = permstick(swarm_size=100, envir=envir, 
                 init=(envir.L[0]*0.1,envir.L[1]*0.5), ib_condition='sticky')
=======
    
    # After an agent runs into an immersed structure, we want it to stop moving 
    #   for all future times. There is an attribute of the swarm object called 
    #   ib_collision which is an array of bool, one for each agent. If the agent 
    #   collided with an immersed structure in the most recent move, it is set 
    #   to True for that agent. Otherwise, it is False. We'll use that to 
    #   dynamically update our 'stick' property after the move is over.
    # To do this, we will override after_move, a method that gets called 
    #   after all the agents have moved.
    def after_move(self, dt, params):
        swrm.props.loc[swrm.ib_collision, 'stick'] = True
        # Let's also color the agents that get stuck!
        self.props.loc[self.ib_collision, 'color'] = 'yellow'


# Now we create the swarm similar to ex_ib2d_ibmesh.py.
# We will set store_prop_history=True because we want to keep track of agent 
#   property changes through time.
swrm = permstick(swarm_size=100, envir=envir, 
                 init=(envir.L[0]*0.1,envir.L[1]*0.5), store_prop_history=True)
>>>>>>> bcfd1cb1
swrm.shared_props['cov'] *= 0.0001

# We also need to initialize our new agent properties. We'll set stick to False 
#   starting out, so that none of them will be stuck at the beginning
swrm.props['stick'] = np.full(100, False) # creates a length 100 array of False
# An equivalent way to do this: swrm.add_prop('stick', np.full(100, False), shared=False)

# Similarly, we need to initialize individual agent colors, since they won't all 
#   be the same now across all time steps. We'll use the default color for this 
#   initialization.
swrm.props['color'] = np.full(100, swrm.shared_props['color'])


# Now we move the swarm. We'll use the 'sticky' option for immersed boundary
#   collisions instead of the default sliding option. This means that 
#   whenever an agent runs into an immersed structure, it will stop its movement 
#   for that time step at the point of intersection. It would be free to move in 
#   the next time step however, which is why our after_move updates a property
#   for us that is then used in get_positions.

for ii in range(50):
<<<<<<< HEAD
    swrm.move(0.025)
    # if np.any(swrm.ib_collision): # uncomment to display whenever something gets stuck!
=======
    swrm.move(0.025, ib_collisions='sticky')
    # if np.any(swrm.ib_collision): # uncomment to display whenever something is getting stuck!
>>>>>>> bcfd1cb1
    #     swrm.plot()
    

swrm.plot_all(movie_filename='channel_flow_sticky.mp4', fps=3, fluid='vort',
              plot_heading=False)

# Compare the result to that of ex_ib2d_ibmesh.py.
<|MERGE_RESOLUTION|>--- conflicted
+++ resolved
@@ -46,14 +46,6 @@
         #   the array.
         return np.expand_dims(~stick,1)*all_move +\
                np.expand_dims(stick,1)*self.positions
-<<<<<<< HEAD
-
-# Now we create the swarm similar to ex_ib2d_ibmesh.py.
-# Set the default ib condition to 'sticky'. We could also pass it in each time 
-#   in the move method below.
-swrm = permstick(swarm_size=100, envir=envir, 
-                 init=(envir.L[0]*0.1,envir.L[1]*0.5), ib_condition='sticky')
-=======
     
     # After an agent runs into an immersed structure, we want it to stop moving 
     #   for all future times. There is an attribute of the swarm object called 
@@ -68,13 +60,14 @@
         # Let's also color the agents that get stuck!
         self.props.loc[self.ib_collision, 'color'] = 'yellow'
 
-
 # Now we create the swarm similar to ex_ib2d_ibmesh.py.
 # We will set store_prop_history=True because we want to keep track of agent 
-#   property changes through time.
+#   property changes through time. We will also set the default ib condition to 
+#   'sticky'. We could alternatively pass it in each time to the move method 
+#   below.
 swrm = permstick(swarm_size=100, envir=envir, 
-                 init=(envir.L[0]*0.1,envir.L[1]*0.5), store_prop_history=True)
->>>>>>> bcfd1cb1
+                 init=(envir.L[0]*0.1,envir.L[1]*0.5), store_prop_history=True, 
+                 ib_condition='sticky')
 swrm.shared_props['cov'] *= 0.0001
 
 # We also need to initialize our new agent properties. We'll set stick to False 
@@ -96,13 +89,8 @@
 #   for us that is then used in get_positions.
 
 for ii in range(50):
-<<<<<<< HEAD
-    swrm.move(0.025)
-    # if np.any(swrm.ib_collision): # uncomment to display whenever something gets stuck!
-=======
     swrm.move(0.025, ib_collisions='sticky')
     # if np.any(swrm.ib_collision): # uncomment to display whenever something is getting stuck!
->>>>>>> bcfd1cb1
     #     swrm.plot()
     
 
@@ -110,3 +98,9 @@
               plot_heading=False)
 
 # Compare the result to that of ex_ib2d_ibmesh.py.
+
+# Note that you can make use of the for-loop to update the swarm object in all 
+#   kinds of ways, or just to collect data about the swarm dynamically. For 
+#   instance, if you want to record every time that an agent encounters an 
+#   immersed boundary, you could check swarm.ib_collision in the for-loop and 
+#   then record the time and boolean data by appending to a list.